--- conflicted
+++ resolved
@@ -1,6 +1,4 @@
-<<<<<<< HEAD
-=======
-  // src/components/Dashboard.jsx
+// src/components/Dashboard.jsx
   import React, { useEffect, useState } from 'react';
   import { useNavigate } from 'react-router-dom';
   import InputSection from './InputSection';
@@ -17,12 +15,12 @@
   import jrnlImg from '../assets/jrnl.jpg';
   import ayurvedaImg from '../assets/ayurveda.png';
 
-  // ✅ keep keys all‑lowercase and exactly the same string
+ 
   const FEATURE_IMAGES = {
     journal:jrnlImg,
     memoryvault:vaultImg,
     ayurveda: ayurvedaImg,
-    yoga:yogaImg        // renamed from “maternalYoga”
+    yoga:yogaImg        
   };
 
 
@@ -845,5 +843,4 @@
     );
   }
 
-  export default Dashboard;
->>>>>>> 0346513b
+  export default Dashboard;